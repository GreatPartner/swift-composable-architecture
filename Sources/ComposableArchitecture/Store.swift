--- conflicted
+++ resolved
@@ -136,54 +136,7 @@
   }
 
   func send(_ action: Action) {
-<<<<<<< HEAD
-    if self.isSending {
-      assertionFailure(
-        """
-        The store was sent an action while it was already processing another action. This can \
-        happen for a few reasons:
-
-        * The store was sent an action recursively. This can occur when you run an effect directly \
-        in the reducer, rather than returning it from the reducer. Check the stack (⌘7) to find \
-        frames corresponding to one of your reducers. That code should be refactored to not invoke \
-        the effect directly.
-
-        * The store has been sent actions from multiple threads. The `send` method is not \
-        thread-safe, and should only ever be used from a single thread (typically the main \
-        thread). Instead of calling `send` from multiple threads you should use effects to process \
-        expensive computations on background threads so that it can be fed back into the store.
-        """
-      )
-    }
-    self.isSending = true
-    let effect = self.reducer(&self.state, action)
-    self.isSending = false
-
-    var didComplete = false
-    let uuid = UUID()
-
-    var isProcessingEffects = true
-    let effectCancellable = effect.sink(
-      receiveCompletion: { [weak self] _ in
-        didComplete = true
-        self?.effectCancellables[uuid] = nil
-      },
-      receiveValue: { [weak self] action in
-        if isProcessingEffects {
-          self?.synchronousActionsToSend.append(action)
-        } else {
-          self?.send(action)
-        }
-      }
-    )
-    isProcessingEffects = false
-
-    if !didComplete {
-      self.effectCancellables[uuid] = effectCancellable
-    }
-=======
     self.synchronousActionsToSend.append(action)
->>>>>>> 648ac98c
 
     while !self.synchronousActionsToSend.isEmpty {
       let action = self.synchronousActionsToSend.removeFirst()
